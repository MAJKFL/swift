--- conflicted
+++ resolved
@@ -682,66 +682,6 @@
   return writeTBD(Instance.getMainModule(), TBDPath, tbdOpts);
 }
 
-<<<<<<< HEAD
-static std::string changeToLdAdd(StringRef ldHide) {
-  SmallString<64> SymbolBuffer;
-  llvm::raw_svector_ostream OS(SymbolBuffer);
-  auto Parts = ldHide.split("$hide$");
-  assert(!Parts.first.empty());
-  assert(!Parts.second.empty());
-  OS << Parts.first << "$add$" << Parts.second;
-  return OS.str().str();
-}
-
-static bool writeLdAddCFileIfNeeded(CompilerInstance &Instance) {
-  const auto &Invocation = Instance.getInvocation();
-  const auto &frontendOpts = Invocation.getFrontendOptions();
-  if (!frontendOpts.InputsAndOutputs.isWholeModule())
-    return false;
-  auto Path = Invocation.getLdAddCFileOutputPathForWholeModule();
-  if (Path.empty())
-    return false;
-  if (!frontendOpts.InputsAndOutputs.isWholeModule()) {
-    Instance.getDiags().diagnose(SourceLoc(),
-                                 diag::tbd_only_supported_in_whole_module);
-    return true;
-  }
-  if (!Invocation.getTBDGenOptions().ModuleInstallNameMapPath.empty()) {
-    Instance.getDiags().diagnose(SourceLoc(),
-                                 diag::linker_directives_choice_confusion);
-    return true;
-  }
-  auto tbdOpts = Invocation.getTBDGenOptions();
-  tbdOpts.LinkerDirectivesOnly = true;
-  auto *module = Instance.getMainModule();
-  auto ldSymbols =
-      getPublicSymbols(TBDGenDescriptor::forModule(module, tbdOpts));
-  std::error_code EC;
-  llvm::raw_fd_ostream OS(Path, EC, llvm::sys::fs::OF_None);
-  if (EC) {
-    Instance.getDiags().diagnose(SourceLoc(), diag::error_opening_output, Path,
-                                 EC.message());
-    return true;
-  }
-  OS << "// Automatically generated C source file from the Swift compiler \n"
-     << "// to add removed symbols back to the high-level framework for deployment\n"
-     << "// targets prior to the OS version when these symbols were moved to\n"
-     << "// a low-level framework " << module->getName().str() << ".\n\n";
-  unsigned Idx = 0;
-  for (auto &S: ldSymbols) {
-    SmallString<32> NameBuffer;
-    llvm::raw_svector_ostream NameOS(NameBuffer);
-    NameOS << "ldAdd_" << Idx;
-    OS << "extern const char " << NameOS.str() << " __asm(\"" <<
-      changeToLdAdd(S) << "\");\n";
-    OS << "const char " << NameOS.str() << " = 0;\n";
-    ++ Idx;
-  }
-  return false;
-}
-
-=======
->>>>>>> ce660f51
 static bool performCompileStepsPostSILGen(CompilerInstance &Instance,
                                           std::unique_ptr<SILModule> SM,
                                           ModuleOrSourceFile MSF,
