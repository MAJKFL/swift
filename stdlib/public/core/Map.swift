--- conflicted
+++ resolved
@@ -41,11 +41,7 @@
   
   public typealias Elements = LazyMapSequence
   
-<<<<<<< HEAD
-  /// Return an *iterator* over the elements of this *sequence*.
-=======
-  /// Returns a generator over the elements of this sequence.
->>>>>>> b480ab1f
+  /// Returns an iterator over the elements of this sequence.
   ///
   /// - Complexity: O(1).
   public func iterator() -> LazyMapIterator<Base.Iterator, Element> {
@@ -100,11 +96,7 @@
   public var first: Element? { return _base.first.map(_transform) }
   
 
-<<<<<<< HEAD
-  /// Returns an *iterator* over the elements of this *sequence*.
-=======
-  /// Returns a generator over the elements of this sequence.
->>>>>>> b480ab1f
+  /// Returns an iterator over the elements of this sequence.
   ///
   /// - Complexity: O(1).
   public func iterator() -> LazyMapIterator<Base.Iterator, Element> {
@@ -136,13 +128,8 @@
 
 //===--- Support for s.lazy -----------------------------------------------===//
 
-<<<<<<< HEAD
 extension LazySequenceProtocol {
-  /// Return a `LazyMapSequence` over this `Sequence`.  The elements of
-=======
-extension LazySequenceType {
   /// Returns a `LazyMapSequence` over this `Sequence`.  The elements of
->>>>>>> b480ab1f
   /// the result are computed lazily, each time they are read, by
   /// calling `transform` function on a base element.
   @warn_unused_result
@@ -153,13 +140,8 @@
   }
 }
 
-<<<<<<< HEAD
 extension LazyCollectionProtocol {
-  /// Return a `LazyMapCollection` over this `Collection`.  The elements of
-=======
-extension LazyCollectionType {
   /// Returns a `LazyMapCollection` over this `Collection`.  The elements of
->>>>>>> b480ab1f
   /// the result are computed lazily, each time they are read, by
   /// calling `transform` function on a base element.
   @warn_unused_result
@@ -170,7 +152,6 @@
   }
 }
 
-<<<<<<< HEAD
 @available(*, unavailable, renamed="LazyMapIterator")
 public struct LazyMapGenerator<Base : IteratorProtocol, Element> {}
 
@@ -179,24 +160,6 @@
   public init(_ base: Base, transform: (Base.Iterator.Element) -> Element) {
     fatalError("unavailable function can't be called")
   }
-=======
-/// Returns an `Array` containing the results of mapping `transform`
-/// over `source`.
-@available(*, unavailable, message="call the 'map()' method on the sequence")
-public func map<C : CollectionType, T>(
-  source: C, _ transform: (C.Generator.Element) -> T
-) -> [T] {
-  fatalError("unavailable function can't be called")
-}
-
-/// Returns an `Array` containing the results of mapping `transform`
-/// over `source` and flattening the result.
-@available(*, unavailable, message="call the 'flatMap()' method on the sequence")
-public func flatMap<C : CollectionType, T>(
-  source: C, _ transform: (C.Generator.Element) -> [T]
-) -> [T] {
-  fatalError("unavailable function can't be called")
->>>>>>> b480ab1f
 }
 
 extension LazyMapCollection {
