{
    "ssh-clone-pattern": "git@github.com:%s.git",
    "https-clone-pattern": "https://github.com/%s.git",
    "repos" : {
        "swift": {
            "remote": { "id": "swiftlang/swift" } },
        "cmark": {
            "remote": { "id": "swiftlang/swift-cmark" } },
        "llbuild": {
            "remote": { "id": "swiftlang/swift-llbuild" } },
        "swift-build": {
            "remote": { "id": "swiftlang/swift-build" } },
        "swift-argument-parser": {
            "remote": { "id": "apple/swift-argument-parser" } },
        "swift-async-algorithms": {
            "remote": { "id": "apple/swift-async-algorithms" } },
        "swift-atomics": {
            "remote": { "id": "apple/swift-atomics" } },
        "swift-collections": {
            "remote": { "id": "apple/swift-collections" } },
        "swift-crypto": {
            "remote": { "id": "apple/swift-crypto" } },
        "swift-certificates": {
            "remote": { "id": "apple/swift-certificates" } },
        "swift-asn1": {
            "remote": { "id": "apple/swift-asn1" } },
        "swift-driver": {
            "remote": { "id": "swiftlang/swift-driver" } },
        "swift-log": {
            "remote": { "id": "apple/swift-log" } },
        "swift-numerics": {
            "remote": { "id": "apple/swift-numerics" } },
        "swift-toolchain-sqlite": {
            "remote": { "id": "swiftlang/swift-toolchain-sqlite" } },
        "swift-tools-support-core": {
            "remote": { "id": "swiftlang/swift-tools-support-core" } },
        "swiftpm": {
            "remote": { "id": "swiftlang/swift-package-manager" } },
        "swift-syntax": {
            "remote": { "id": "swiftlang/swift-syntax" } },
        "swift-system": {
            "remote": { "id": "apple/swift-system" } },
        "swift-stress-tester": {
            "remote": { "id": "swiftlang/swift-stress-tester" } },
        "swift-testing": {
            "remote": { "id": "swiftlang/swift-testing" } },
        "swift-corelibs-xctest": {
            "remote": { "id": "swiftlang/swift-corelibs-xctest" } },
        "swift-corelibs-foundation": {
            "remote": { "id": "swiftlang/swift-corelibs-foundation" } },
        "swift-foundation-icu": {
            "remote": { "id": "swiftlang/swift-foundation-icu" } },
        "swift-foundation": {
            "remote": { "id": "swiftlang/swift-foundation" } },
        "swift-corelibs-libdispatch": {
            "remote": { "id": "swiftlang/swift-corelibs-libdispatch" } },
        "swift-integration-tests": {
            "remote": { "id": "swiftlang/swift-integration-tests" } },
        "swift-xcode-playground-support": {
            "remote": { "id": "apple/swift-xcode-playground-support" },
            "platforms": [ "Darwin" ]
        },
        "ninja": {
            "remote": { "id": "ninja-build/ninja" } },
        "yams": {
            "remote": { "id": "jpsim/Yams" }
        },
        "cmake": {
            "remote": { "id": "KitWare/CMake" },
            "platforms": [ "Linux" ]
        },
        "swift-cmark-gfm": {
             "remote": { "id": "swiftlang/swift-cmark" } },
        "indexstore-db": {
            "remote": { "id": "swiftlang/indexstore-db" } },
        "sourcekit-lsp": {
            "remote": { "id": "swiftlang/sourcekit-lsp" } },
        "swift-format": {
            "remote": { "id": "swiftlang/swift-format" } },
        "swift-installer-scripts": {
            "remote": { "id": "swiftlang/swift-installer-scripts" } },
        "swift-docc": {
            "remote": { "id": "swiftlang/swift-docc" } },
        "swift-lmdb": {
            "remote": { "id": "swiftlang/swift-lmdb" } },
        "swift-docc-render-artifact": {
            "remote": { "id": "swiftlang/swift-docc-render-artifact" } },
        "swift-docc-symbolkit": {
            "remote": { "id": "swiftlang/swift-docc-symbolkit" } },
        "swift-markdown": {
            "remote": { "id": "swiftlang/swift-markdown" } },
        "swift-nio": {
            "remote": { "id": "apple/swift-nio" } },
        "swift-nio-ssl": {
            "remote": { "id": "apple/swift-nio-ssl" } },
        "swift-experimental-string-processing": {
            "remote": { "id": "swiftlang/swift-experimental-string-processing" } },
        "swift-sdk-generator": {
            "remote": { "id": "swiftlang/swift-sdk-generator" } },
        "swift-llvm-bindings": {
            "remote": { "id": "swiftlang/swift-llvm-bindings" } },
        "llvm-project": {
            "remote": { "id": "swiftlang/llvm-project" } },
        "wasi-libc": {
            "remote": { "id": "WebAssembly/wasi-libc" } },
        "wasmkit": {
          "remote": { "id": "swiftwasm/WasmKit" }
        },
        "curl": {
          "remote": { "id": "curl/curl" }
        },
        "icu": {
          "remote": { "id": "unicode-org/icu" }
        },
        "libxml2": {
          "remote": { "id": "gnome/libxml2" }
        },
        "zlib": {
          "remote": { "id": "madler/zlib" }
        },
        "mimalloc": {
          "remote": { "id": "microsoft/mimalloc" },
          "platforms": [ "Windows" ]
        }
    },
    "default-branch-scheme": "main",
    "branch-schemes": {
        "main": {
            "aliases": ["swift/main", "main", "stable/20240723"],
            "repos": {
                "llvm-project": "stable/20240723",
                "swift-llvm-bindings": "stable/20240723",
                "swift": "main",
                "cmark": "gfm",
                "llbuild": "main",
                "swift-build": "main",
                "swift-toolchain-sqlite": "1.0.1",
                "swift-tools-support-core": "main",
                "swiftpm": "main",
                "swift-argument-parser": "1.4.0",
                "swift-atomics": "1.2.0",
                "swift-collections": "1.1.3",
                "swift-crypto": "3.0.0",
                "swift-certificates": "1.0.1",
                "swift-asn1": "1.0.0",
                "swift-async-algorithms": "1.0.1",
                "swift-driver": "main",
                "swift-log": "1.5.4",
                "swift-numerics": "1.0.2",
                "swift-syntax": "main",
                "swift-system": "1.4.1",
                "swift-stress-tester": "main",
                "swift-testing": "main",
                "swift-corelibs-xctest": "main",
                "swift-corelibs-foundation": "main",
                "swift-foundation-icu": "main",
                "swift-foundation": "main",
                "swift-corelibs-libdispatch": "main",
                "swift-integration-tests": "main",
                "swift-xcode-playground-support": "main",
                "ninja": "v1.11.1",
                "cmake": "v3.30.2",
                "indexstore-db": "main",
                "sourcekit-lsp": "main",
                "swift-format": "main",
                "swift-installer-scripts": "main",
                "swift-docc": "main",
                "swift-lmdb": "main",
                "swift-docc-render-artifact": "main",
                "swift-docc-symbolkit": "main",
                "swift-markdown": "main",
                "swift-nio": "2.65.0",
                "swift-experimental-string-processing": "swift/main",
                "swift-sdk-generator": "main",
<<<<<<< HEAD
                "wasi-libc": "wasi-sdk-24",
                "wasmkit": "0.1.5",
=======
                "wasi-libc": "wasi-sdk-25",
                "wasmkit": "0.1.2",
>>>>>>> 778be225
                "curl": "curl-8_9_1",
                "libxml2": "v2.11.5",
                "zlib": "v1.3.1",
                "mimalloc": "v3.0.1"
            }
        },
        "release/6.2": {
            "aliases": ["swift/release/6.2", "release/6.2"],
            "repos": {
                "llvm-project": "swift/release/6.2",
                "swift-llvm-bindings": "swift/release/6.2",
                "swift": "release/6.2",
                "cmark": "gfm",
                "llbuild": "release/6.2",
                "swift-build": "release/6.2",
                "swift-toolchain-sqlite": "1.0.1",
                "swift-tools-support-core": "release/6.2",
                "swiftpm": "release/6.2",
                "swift-argument-parser": "1.4.0",
                "swift-atomics": "1.2.0",
                "swift-collections": "1.1.3",
                "swift-crypto": "3.0.0",
                "swift-certificates": "1.0.1",
                "swift-asn1": "1.0.0",
                "swift-async-algorithms": "1.0.1",
                "swift-driver": "release/6.2",
                "swift-log": "1.5.4",
                "swift-numerics": "1.0.2",
                "swift-syntax": "release/6.2",
                "swift-system": "1.4.1",
                "swift-stress-tester": "release/6.2",
                "swift-testing": "release/6.2",
                "swift-corelibs-xctest": "release/6.2",
                "swift-corelibs-foundation": "release/6.2",
                "swift-foundation-icu": "release/6.2",
                "swift-foundation": "release/6.2",
                "swift-corelibs-libdispatch": "release/6.2",
                "swift-integration-tests": "release/6.2",
                "swift-xcode-playground-support": "release/6.2",
                "ninja": "v1.11.1",
                "cmake": "v3.30.2",
                "indexstore-db": "release/6.2",
                "sourcekit-lsp": "release/6.2",
                "swift-format": "release/6.2",
                "swift-installer-scripts": "release/6.2",
                "swift-docc": "release/6.2",
                "swift-lmdb": "release/6.2",
                "swift-docc-render-artifact": "release/6.2",
                "swift-docc-symbolkit": "release/6.2",
                "swift-markdown": "release/6.2",
                "swift-nio": "2.65.0",
                "swift-experimental-string-processing": "release/6.2",
                "swift-sdk-generator": "release/6.2",
                "wasi-libc": "wasi-sdk-24",
                "wasmkit": "0.1.5",
                "curl": "curl-8_9_1",
                "libxml2": "v2.11.5",
                "zlib": "v1.3.1",
                "mimalloc": "v3.0.1"
            }
        },
        "release/6.1.1": {
            "aliases": ["swift/release/6.1.1", "release/6.1.1"],
            "repos": {
                "llvm-project": "swift/release/6.1.1",
                "swift-llvm-bindings": "swift/release/6.1.1",
                "swift": "release/6.1.1",
                "cmark": "release/6.1.1",
                "llbuild": "release/6.1.1",
                "swift-toolchain-sqlite": "1.0.1",
                "swift-tools-support-core": "release/6.1.1",
                "swiftpm": "release/6.1.1",
                "swift-argument-parser": "1.4.0",
                "swift-atomics": "1.2.0",
                "swift-collections": "1.1.3",
                "swift-crypto": "3.0.0",
                "swift-certificates": "1.0.1",
                "swift-asn1": "1.0.0",
                "swift-async-algorithms": "1.0.1",
                "swift-driver": "release/6.1.1",
                "swift-log": "1.5.4",
                "swift-numerics": "1.0.2",
                "swift-syntax": "release/6.1.1",
                "swift-system": "1.3.0",
                "swift-stress-tester": "release/6.1.1",
                "swift-testing": "release/6.1.1",
                "swift-corelibs-xctest": "release/6.1.1",
                "swift-corelibs-foundation": "release/6.1.1",
                "swift-foundation-icu": "release/6.1.1",
                "swift-foundation": "release/6.1.1",
                "swift-corelibs-libdispatch": "release/6.1.1",
                "swift-integration-tests": "release/6.1.1",
                "swift-xcode-playground-support": "release/6.1.1",
                "ninja": "v1.11.1",
                "yams": "5.0.6",
                "cmake": "v3.30.2",
                "indexstore-db": "release/6.1.1",
                "sourcekit-lsp": "release/6.1.1",
                "swift-format": "release/6.1.1",
                "swift-installer-scripts": "release/6.1.1",
                "swift-docc": "release/6.1.1",
                "swift-lmdb": "release/6.1.1",
                "swift-docc-render-artifact": "release/6.1.1",
                "swift-docc-symbolkit": "release/6.1.1",
                "swift-markdown": "release/6.1.1",
                "swift-nio": "2.65.0",
                "swift-experimental-string-processing": "swift/release/6.1.1",
                "swift-sdk-generator": "release/6.1.1",
                "wasi-libc": "wasi-sdk-22",
                "wasmkit": "0.1.2",
                "curl": "curl-8_9_1",
                "libxml2": "v2.11.5",
                "zlib": "v1.3.1"
            }
        },
        "release/6.1": {
            "aliases": ["swift/release/6.1", "release/6.1"],
            "repos": {
                "llvm-project": "swift/release/6.1",
                "swift-llvm-bindings": "swift/release/6.1",
                "swift": "release/6.1",
                "cmark": "release/6.1",
                "llbuild": "release/6.1",
                "swift-toolchain-sqlite": "1.0.1",
                "swift-tools-support-core": "release/6.1",
                "swiftpm": "release/6.1",
                "swift-argument-parser": "1.4.0",
                "swift-atomics": "1.2.0",
                "swift-collections": "1.1.3",
                "swift-crypto": "3.0.0",
                "swift-certificates": "1.0.1",
                "swift-asn1": "1.0.0",
                "swift-async-algorithms": "1.0.1",
                "swift-driver": "release/6.1",
                "swift-log": "1.5.4",
                "swift-numerics": "1.0.2",
                "swift-syntax": "release/6.1",
                "swift-system": "1.3.0",
                "swift-stress-tester": "release/6.1",
                "swift-testing": "release/6.1",
                "swift-corelibs-xctest": "release/6.1",
                "swift-corelibs-foundation": "release/6.1",
                "swift-foundation-icu": "release/6.1",
                "swift-foundation": "release/6.1",
                "swift-corelibs-libdispatch": "release/6.1",
                "swift-integration-tests": "release/6.1",
                "swift-xcode-playground-support": "release/6.1",
                "ninja": "v1.11.1",
                "yams": "5.0.6",
                "cmake": "v3.30.2",
                "indexstore-db": "release/6.1",
                "sourcekit-lsp": "release/6.1",
                "swift-format": "release/6.1",
                "swift-installer-scripts": "release/6.1",
                "swift-docc": "release/6.1",
                "swift-lmdb": "release/6.1",
                "swift-docc-render-artifact": "release/6.1",
                "swift-docc-symbolkit": "release/6.1",
                "swift-markdown": "release/6.1",
                "swift-nio": "2.65.0",
                "swift-experimental-string-processing": "swift/release/6.1",
                "swift-sdk-generator": "release/6.1",
                "wasi-libc": "wasi-sdk-22",
                "wasmkit": "0.1.2",
                "curl": "curl-8_9_1",
                "libxml2": "v2.11.5",
                "zlib": "v1.3.1"
            }
        },
        "release/6.0": {
            "aliases": ["swift/release/6.0", "release/6.0"],
            "repos": {
                "llvm-project": "swift/release/6.0",
                "swift-llvm-bindings": "swift/release/6.0",
                "swift": "release/6.0",
                "cmark": "release/6.0",
                "llbuild": "release/6.0",
                "swift-tools-support-core": "release/6.0",
                "swiftpm": "release/6.0",
                "swift-argument-parser": "1.2.3",
                "swift-atomics": "1.2.0",
                "swift-collections": "1.1.2",
                "swift-crypto": "3.0.0",
                "swift-certificates": "1.0.1",
                "swift-asn1": "1.0.0",
                "swift-driver": "release/6.0",
                "swift-numerics": "1.0.2",
                "swift-syntax": "release/6.0",
                "swift-system": "1.3.0",
                "swift-stress-tester": "release/6.0",
                "swift-testing": "release/6.0",
                "swift-corelibs-xctest": "release/6.0",
                "swift-corelibs-foundation": "release/6.0",
                "swift-foundation": "release/6.0",
                "swift-foundation-icu": "release/6.0",
                "swift-corelibs-libdispatch": "release/6.0",
                "swift-integration-tests": "release/6.0",
                "swift-xcode-playground-support": "release/6.0",
                "ninja": "v1.11.1",
                "yams": "5.0.6",
                "cmake": "v3.24.2",
                "indexstore-db": "release/6.0",
                "sourcekit-lsp": "release/6.0",
                "swift-format": "release/6.0",
                "swift-installer-scripts": "release/6.0",
                "swift-docc": "release/6.0",
                "swift-lmdb": "release/6.0",
                "swift-docc-render-artifact": "release/6.0",
                "swift-docc-symbolkit": "release/6.0",
                "swift-markdown": "release/6.0",
                "swift-nio": "2.31.2",
                "swift-nio-ssl": "2.15.0",
                "swift-experimental-string-processing": "swift/release/6.0",
                "wasi-libc": "wasi-sdk-20",
                "wasmkit": "0.0.3",
                "curl": "curl-8_4_0",
                "icu": "maint/maint-69",
                "libxml2": "v2.11.5",
                "zlib": "v1.3"
            }
        },
        "release/5.10": {
            "aliases": ["swift/release/5.10", "release/5.10"],
            "repos": {
                "llvm-project": "swift/release/5.10",
                "swift-llvm-bindings": "swift/release/5.10",
                "swift": "release/5.10",
                "cmark": "release/5.10",
                "llbuild": "release/5.10",
                "swift-tools-support-core": "release/5.10",
                "swiftpm": "release/5.10",
                "swift-argument-parser": "1.2.3",
                "swift-atomics": "1.0.2",
                "swift-collections": "1.0.5",
                "swift-crypto": "3.0.0",
                "swift-certificates": "1.0.1",
                "swift-asn1": "1.0.0",
                "swift-driver": "release/5.10",
                "swift-numerics": "1.0.1",
                "swift-syntax": "release/5.10",
                "swift-system": "1.1.1",
                "swift-stress-tester": "release/5.10",
                "swift-corelibs-xctest": "release/5.10",
                "swift-corelibs-foundation": "release/5.10",
                "swift-corelibs-libdispatch": "release/5.10",
                "swift-integration-tests": "release/5.10",
                "swift-xcode-playground-support": "release/5.10",
                "ninja": "v1.11.1",
                "yams": "5.0.6",
                "cmake": "v3.24.2",
                "indexstore-db": "release/5.10",
                "sourcekit-lsp": "release/5.10",
                "swift-format": "release/5.10",
                "swift-installer-scripts": "release/5.10",
                "swift-docc": "release/5.10",
                "swift-lmdb": "release/5.10",
                "swift-docc-render-artifact": "release/5.10",
                "swift-docc-symbolkit": "release/5.10",
                "swift-markdown": "release/5.10",
                "swift-nio": "2.31.2",
                "swift-nio-ssl": "2.15.0",
                "swift-experimental-string-processing": "swift/release/5.10",
                "curl": "curl-8_4_0",
                "icu": "maint/maint-69",
                "libxml2": "v2.11.5",
                "zlib": "v1.3"
            }
        },
        "rebranch": {
            "aliases": ["rebranch", "stable/20250402", "llvm.org/main"],
            "repos": {
                "llvm-project": "stable/20250402",
                "swift-llvm-bindings": "llvm.org/main",
                "swift": "rebranch",
                "cmark": "gfm",
                "llbuild": "main",
                "swift-build": "main",
                "swift-toolchain-sqlite": "1.0.1",
                "swift-tools-support-core": "main",
                "swiftpm": "main",
                "swift-argument-parser": "1.4.0",
                "swift-atomics": "1.2.0",
                "swift-collections": "1.1.3",
                "swift-crypto": "3.0.0",
                "swift-certificates": "1.0.1",
                "swift-asn1": "1.0.0",
                "swift-async-algorithms": "1.0.1",
                "swift-driver": "main",
                "swift-log": "1.5.4",
                "swift-numerics": "1.0.2",
                "swift-syntax": "main",
                "swift-system": "1.4.1",
                "swift-stress-tester": "main",
                "swift-testing": "main",
                "swift-corelibs-xctest": "main",
                "swift-corelibs-foundation": "main",
                "swift-foundation-icu": "main",
                "swift-foundation": "main",
                "swift-corelibs-libdispatch": "main",
                "swift-integration-tests": "main",
                "swift-xcode-playground-support": "main",
                "ninja": "v1.11.1",
                "cmake": "v3.30.2",
                "indexstore-db": "main",
                "sourcekit-lsp": "main",
                "swift-format": "main",
                "swift-installer-scripts": "main",
                "swift-docc": "main",
                "swift-lmdb": "main",
                "swift-docc-render-artifact": "main",
                "swift-docc-symbolkit": "main",
                "swift-markdown": "main",
                "swift-nio": "2.65.0",
                "swift-experimental-string-processing": "swift/main",
                "swift-sdk-generator": "main",
<<<<<<< HEAD
                "wasi-libc": "wasi-sdk-24",
                "wasmkit": "0.1.5",
=======
                "wasi-libc": "wasi-sdk-25",
                "wasmkit": "0.1.2",
>>>>>>> 778be225
                "curl": "curl-8_9_1",
                "libxml2": "v2.11.5",
                "zlib": "v1.3.1",
                "mimalloc": "v3.0.1"
            }
        },
        "next" : {
            "aliases": ["next", "master-next",
                        "stable-next", "upstream",
                        "next-upstream", "upstream-with-swift"],
            "repos": {
                "llvm-project": "next",
                "swift-llvm-bindings": "llvm.org/main",
                "swift": "next",
                "cmark": "gfm",
                "llbuild": "main",
                "swift-build": "main",
                "swift-toolchain-sqlite": "1.0.1",
                "swift-tools-support-core": "main",
                "swiftpm": "main",
                "swift-argument-parser": "1.4.0",
                "swift-async-algorithms": "1.0.1",
                "swift-atomics": "1.2.0",
                "swift-collections": "1.1.3",
                "swift-crypto": "3.0.0",
                "swift-certificates": "1.0.1",
                "swift-asn1": "1.0.0",
                "swift-driver": "main",
                "swift-log": "1.5.4",
                "swift-numerics": "1.0.2",
                "swift-syntax": "main",
                "swift-system": "1.4.1",
                "swift-stress-tester": "main",
                "swift-testing": "main",
                "swift-corelibs-xctest": "main",
                "swift-corelibs-foundation": "main",
                "swift-corelibs-libdispatch": "main",
                "swift-integration-tests": "main",
                "swift-xcode-playground-support": "main",
                "ninja": "release",
                "yams": "5.1.3",
                "cmake": "v3.30.2",
                "indexstore-db": "main",
                "sourcekit-lsp": "main",
                "swift-format": "main",
                "swift-installer-scripts": "main",
                "swift-nio": "2.65.0",
                "swift-experimental-string-processing": "swift/main",
<<<<<<< HEAD
                "wasi-libc": "wasi-sdk-24",
                "wasmkit": "0.1.5",
=======
                "wasi-libc": "wasi-sdk-25",
                "wasmkit": "0.1.2",
>>>>>>> 778be225
                "curl": "curl-8_9_1",
                "libxml2": "v2.11.5",
                "zlib": "v1.3.1",
                "mimalloc": "v3.0.1"
            }
        }
    }
}<|MERGE_RESOLUTION|>--- conflicted
+++ resolved
@@ -172,13 +172,8 @@
                 "swift-nio": "2.65.0",
                 "swift-experimental-string-processing": "swift/main",
                 "swift-sdk-generator": "main",
-<<<<<<< HEAD
-                "wasi-libc": "wasi-sdk-24",
+                "wasi-libc": "wasi-sdk-25",
                 "wasmkit": "0.1.5",
-=======
-                "wasi-libc": "wasi-sdk-25",
-                "wasmkit": "0.1.2",
->>>>>>> 778be225
                 "curl": "curl-8_9_1",
                 "libxml2": "v2.11.5",
                 "zlib": "v1.3.1",
@@ -494,13 +489,8 @@
                 "swift-nio": "2.65.0",
                 "swift-experimental-string-processing": "swift/main",
                 "swift-sdk-generator": "main",
-<<<<<<< HEAD
-                "wasi-libc": "wasi-sdk-24",
+                "wasi-libc": "wasi-sdk-25",
                 "wasmkit": "0.1.5",
-=======
-                "wasi-libc": "wasi-sdk-25",
-                "wasmkit": "0.1.2",
->>>>>>> 778be225
                 "curl": "curl-8_9_1",
                 "libxml2": "v2.11.5",
                 "zlib": "v1.3.1",
@@ -549,13 +539,8 @@
                 "swift-installer-scripts": "main",
                 "swift-nio": "2.65.0",
                 "swift-experimental-string-processing": "swift/main",
-<<<<<<< HEAD
-                "wasi-libc": "wasi-sdk-24",
+                "wasi-libc": "wasi-sdk-25",
                 "wasmkit": "0.1.5",
-=======
-                "wasi-libc": "wasi-sdk-25",
-                "wasmkit": "0.1.2",
->>>>>>> 778be225
                 "curl": "curl-8_9_1",
                 "libxml2": "v2.11.5",
                 "zlib": "v1.3.1",
