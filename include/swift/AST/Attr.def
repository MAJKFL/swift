--- conflicted
+++ resolved
@@ -697,13 +697,8 @@
 
 SIMPLE_DECL_ATTR(preconcurrency, Preconcurrency,
   OnFunc | OnConstructor | OnProtocol | OnGenericType | OnVar | OnSubscript |
-<<<<<<< HEAD
-  OnEnumElement | OnImport | UserInaccessible |
+  OnEnumElement | OnImport |
   ABIStableToAdd | ABIBreakingToRemove | APIStableToAdd | APIBreakingToRemove,
-=======
-  OnEnumElement | OnImport |
-  ABIBreakingToAdd | ABIBreakingToRemove | APIBreakingToAdd | APIBreakingToRemove,
->>>>>>> 211ee702
   125)
 
 CONTEXTUAL_SIMPLE_DECL_ATTR(_const, CompileTimeConst,
